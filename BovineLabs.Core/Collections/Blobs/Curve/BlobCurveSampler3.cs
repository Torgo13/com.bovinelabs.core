<<<<<<< HEAD
﻿#if UNITY_ENTITES
=======
﻿// <copyright file="BlobCurveSampler3.cs" company="BovineLabs">
//     Copyright (c) BovineLabs. All rights reserved.
// </copyright>
>>>>>>> 338fa16f

namespace BovineLabs.Core.Collections
{
    using System.Runtime.CompilerServices;
    using Unity.Entities;
    using Unity.Mathematics;

    public struct BlobCurveSampler3 : IBlobCurveSampler<float3>
    {
        public BlobAssetReference<BlobCurve3> Curve;
        private BlobCurveCache cache;

        public BlobCurveSampler3(BlobAssetReference<BlobCurve3> curve)
        {
            this.Curve = curve;
            this.cache = BlobCurveCache.Empty;
        }

        public bool IsCreated => this.Curve.IsCreated;

        [MethodImpl(MethodImplOptions.AggressiveInlining)]
        public float3 Evaluate(in float time)
        {
            return this.Curve.Value.Evaluate(time, ref this.cache);
        }

        [MethodImpl(MethodImplOptions.AggressiveInlining)]
        public float3 EvaluateIgnoreWrapMode(in float time)
        {
            return this.Curve.Value.EvaluateIgnoreWrapMode(time, ref this.cache);
        }

        [MethodImpl(MethodImplOptions.AggressiveInlining)]
        public float3 EvaluateWithoutCache(in float time)
        {
            return this.Curve.Value.Evaluate(time);
        }

        [MethodImpl(MethodImplOptions.AggressiveInlining)]
        public float3 EvaluateIgnoreWrapModeWithoutCache(in float time)
        {
            return this.Curve.Value.EvaluateIgnoreWrapMode(time);
        }
    }
}

#endif // UNITY_ENTITES<|MERGE_RESOLUTION|>--- conflicted
+++ resolved
@@ -1,10 +1,8 @@
-<<<<<<< HEAD
-﻿#if UNITY_ENTITES
-=======
-﻿// <copyright file="BlobCurveSampler3.cs" company="BovineLabs">
+// <copyright file="BlobCurveSampler3.cs" company="BovineLabs">
 //     Copyright (c) BovineLabs. All rights reserved.
 // </copyright>
->>>>>>> 338fa16f
+
+#if UNITY_ENTITES
 
 namespace BovineLabs.Core.Collections
 {
