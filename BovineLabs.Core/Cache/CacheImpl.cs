--- conflicted
+++ resolved
@@ -228,11 +228,6 @@
             }
         }
     }
-<<<<<<< HEAD
-}
-
-#endif // UNITY_ENTITES
-=======
 
     // Outside the struct to avoid generic issues
     internal unsafe struct CacheCleanup : ICleanupComponentData
@@ -241,4 +236,5 @@
         public void* Ptr;
     }
 }
->>>>>>> 338fa16f
+
+#endif // UNITY_ENTITES