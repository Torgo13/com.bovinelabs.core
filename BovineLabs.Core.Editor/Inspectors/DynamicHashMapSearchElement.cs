﻿// <copyright file="DynamicHashMapSearchElement.cs" company="BovineLabs">
//     Copyright (c) BovineLabs. All rights reserved.
// </copyright>

<<<<<<< HEAD
#if UNITY_ENTITES

#if UNITY_6000_0_OR_NEWER
=======
>>>>>>> ebb529c4
namespace BovineLabs.Core.Editor.Inspectors
{
    using System;
    using System.Collections.Generic;
    using BovineLabs.Core.Editor.SearchWindow;
    using BovineLabs.Core.Iterators;
    using Unity.Collections.LowLevel.Unsafe;
    using Unity.Entities.UI;
    using Unity.Properties;
    using UnityEngine;
    using SearchElement = BovineLabs.Core.Editor.UI.SearchElement;

    public class DynamicHashMapSearchElement<T, TBuffer, TKey, TValue> : EntityInspector<T>
        where TBuffer : unmanaged, IDynamicHashMap<TKey, TValue>
        where TKey : unmanaged, IEquatable<TKey>
        where TValue : unmanaged
    {
        private readonly TValue defaultValue;
        private readonly PropertyElement content;

        private TKey? current;

        public DynamicHashMapSearchElement(object inspector, List<SearchView.Item> items, TValue defaultValue = default, int refreshRate = 250)
            : base(inspector)
        {
            this.defaultValue = defaultValue;
            var popup = new SearchElement(items, "Stat");

            this.content = new PropertyElement();
            this.content.AddContext(this.Context.Context);
            this.content.OnChanged += this.OnComponentChanged;

            popup.OnSelection += evt => this.UpdateValue(evt.Data);

            if (items.Count > 0)
            {
                popup.SetValue(0);
            }

            if (items.Count > 0)
            {
                this.UpdateValue(items[0].Data);
            }

            this.Add(popup);
            this.Add(this.content);

            if (refreshRate > 0)
            {
                this.schedule.Execute(this.Update).Every(refreshRate);
            }
        }

        private DynamicHashMap<TKey, TValue> GetMap() =>
            this.Context.EntityManager.GetBuffer<TBuffer>(this.Context.Entity).AsHashMap<TBuffer, TKey, TValue>();

        public unsafe void Update()
        {
            if (!this.IsValid())
            {
                return;
            }

            if (this.current == null)
            {
                return;
            }

            var oldValue = this.content.GetTarget<TValue>();

            var map = this.GetMap();
            var value = this.TryGetValue(map, this.current.Value);

            if (UnsafeUtility.MemCmp(&oldValue, &value, UnsafeUtility.SizeOf<TValue>()) != 0)
            {
                this.content.SetTarget(value);
            }
        }

        private void OnComponentChanged(BindingContextElement element, PropertyPath path)
        {
            if (!this.IsValid() || this.current == null)
            {
                return;
            }

            if (this.Context.IsReadOnly)
            {
                return;
            }

            var value = element.GetTarget<TValue>();
            var map = this.GetMap();
            map[this.current.Value] = value;
        }

        private void UpdateValue(object data)
        {
            if (!this.IsValid())
            {
                return;
            }

            if (data is not TKey key)
            {
                Debug.LogError($"List item {data} was not type of {typeof(TKey)}");
                return;
            }

            var map = this.GetMap();

            this.current = key;
            var value = this.TryGetValue(map, key);
            this.content.SetTarget(value);
        }

        private TValue TryGetValue(DynamicHashMap<TKey, TValue> map, TKey key)
        {
            if (!map.TryGetValue(key, out var value))
            {
                value = this.defaultValue;
            }

            return value;
        }
    }
<<<<<<< HEAD
}

#endif

#endif // UNITY_ENTITES
=======
}
>>>>>>> ebb529c4
<|MERGE_RESOLUTION|>--- conflicted
+++ resolved
@@ -2,12 +2,9 @@
 //     Copyright (c) BovineLabs. All rights reserved.
 // </copyright>
 
-<<<<<<< HEAD
 #if UNITY_ENTITES
 
 #if UNITY_6000_0_OR_NEWER
-=======
->>>>>>> ebb529c4
 namespace BovineLabs.Core.Editor.Inspectors
 {
     using System;
@@ -134,12 +131,7 @@
             return value;
         }
     }
-<<<<<<< HEAD
 }
-
 #endif
 
-#endif // UNITY_ENTITES
-=======
-}
->>>>>>> ebb529c4
+#endif // UNITY_ENTITES